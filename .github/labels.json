[
  {
    "color": "#fef2c0",
<<<<<<< HEAD
    "description": "Plugin code, documentation or features related to BitBar"
=======
    "description": null,
    "name": "BitBar plugin"
>>>>>>> 6658e1b3
  },
  {
    "color": "#dbca13",
    "description": "Automation and management of the project itself",
    "name": "CI/CD"
  },
  {
    "color": "#d73a4a",
    "description": "Something isn't working",
    "name": "bug"
  },
  {
    "color": "#fec1c1",
    "description": "Root cause unlikely to come from the project",
    "name": "can't reproduce"
  },
  {
    "color": "#006b75",
    "description": "Update to documentation's content or its generation",
    "name": "documentation"
  },
  {
    "color": "#cfd3d7",
    "description": "This issue or pull request already exists",
    "name": "duplicate"
  },
  {
    "color": "#84b6eb",
    "description": "Improvement of an existing feature",
    "name": "enhancement"
  },
  {
    "color": "#fbca04",
    "description": "Something not existing yet that need to be implemented",
    "name": "feature request"
  },
  {
    "color": "#7057ff",
    "description": "A place for newcomers to start contributing",
    "name": "good first issue"
  },
  {
    "color": "#008672",
    "description": "Extra attention is needed",
    "name": "help wanted"
  },
  {
    "color": "#bfdadc",
<<<<<<< HEAD
    "description": "apm"
=======
    "description": null,
    "name": "manager: apm"
>>>>>>> 6658e1b3
  },
  {
    "color": "#bfdadc",
<<<<<<< HEAD
    "description": "brew"
=======
    "description": null,
    "name": "manager: brew"
>>>>>>> 6658e1b3
  },
  {
    "color": "#bfdadc",
<<<<<<< HEAD
    "description": "cask"
=======
    "description": null,
    "name": "manager: cask"
>>>>>>> 6658e1b3
  },
  {
    "color": "#bfdadc",
<<<<<<< HEAD
    "description": "composer"
=======
    "description": null,
    "name": "manager: composer"
>>>>>>> 6658e1b3
  },
  {
    "color": "#bfdadc",
    "description": "apt, dpkg, opkg",
    "name": "manager: dpkg-like"
  },
  {
    "color": "#bfdadc",
<<<<<<< HEAD
    "description": "flatpak"
=======
    "description": null,
    "name": "manager: flatpak"
>>>>>>> 6658e1b3
  },
  {
    "color": "#bfdadc",
<<<<<<< HEAD
    "description": "gem"
=======
    "description": null,
    "name": "manager: gem"
>>>>>>> 6658e1b3
  },
  {
    "color": "#bfdadc",
<<<<<<< HEAD
    "description": "mas"
=======
    "description": null,
    "name": "manager: mas"
>>>>>>> 6658e1b3
  },
  {
    "color": "#bfdadc",
<<<<<<< HEAD
    "description": "mpm"
=======
    "description": null,
    "name": "manager: mpm"
>>>>>>> 6658e1b3
  },
  {
    "color": "#bfdadc",
    "description": "npm, yarn",
    "name": "manager: npm-like"
  },
  {
    "color": "#bfdadc",
<<<<<<< HEAD
    "description": "pip"
=======
    "description": null,
    "name": "manager: pip"
>>>>>>> 6658e1b3
  },
  {
    "color": "#bfdadc",
<<<<<<< HEAD
    "description": "snap"
=======
    "description": null,
    "name": "manager: snap"
>>>>>>> 6658e1b3
  },
  {
    "color": "#bfd4f2",
<<<<<<< HEAD
    "description": "Linux"
=======
    "description": null,
    "name": "platform: Linux"
>>>>>>> 6658e1b3
  },
  {
    "color": "#bfd4f2",
<<<<<<< HEAD
    "description": "Windows"
=======
    "description": null,
    "name": "platform: Windows"
>>>>>>> 6658e1b3
  },
  {
    "color": "#bfd4f2",
<<<<<<< HEAD
    "description": "macOS"
=======
    "description": null,
    "name": "platform: macOS"
>>>>>>> 6658e1b3
  },
  {
    "color": "#d876e3",
    "description": "Further information is requested",
    "name": "question"
  },
  {
    "color": "#eeeeee",
    "description": "This will not be worked on",
    "name": "wont do/fix"
  }
]<|MERGE_RESOLUTION|>--- conflicted
+++ resolved
@@ -1,12 +1,8 @@
 [
   {
     "color": "#fef2c0",
-<<<<<<< HEAD
     "description": "Plugin code, documentation or features related to BitBar"
-=======
-    "description": null,
     "name": "BitBar plugin"
->>>>>>> 6658e1b3
   },
   {
     "color": "#dbca13",
@@ -55,39 +51,23 @@
   },
   {
     "color": "#bfdadc",
-<<<<<<< HEAD
     "description": "apm"
-=======
-    "description": null,
     "name": "manager: apm"
->>>>>>> 6658e1b3
   },
   {
     "color": "#bfdadc",
-<<<<<<< HEAD
     "description": "brew"
-=======
-    "description": null,
     "name": "manager: brew"
->>>>>>> 6658e1b3
   },
   {
     "color": "#bfdadc",
-<<<<<<< HEAD
     "description": "cask"
-=======
-    "description": null,
     "name": "manager: cask"
->>>>>>> 6658e1b3
   },
   {
     "color": "#bfdadc",
-<<<<<<< HEAD
     "description": "composer"
-=======
-    "description": null,
     "name": "manager: composer"
->>>>>>> 6658e1b3
   },
   {
     "color": "#bfdadc",
@@ -96,39 +76,23 @@
   },
   {
     "color": "#bfdadc",
-<<<<<<< HEAD
     "description": "flatpak"
-=======
-    "description": null,
     "name": "manager: flatpak"
->>>>>>> 6658e1b3
   },
   {
     "color": "#bfdadc",
-<<<<<<< HEAD
     "description": "gem"
-=======
-    "description": null,
     "name": "manager: gem"
->>>>>>> 6658e1b3
   },
   {
     "color": "#bfdadc",
-<<<<<<< HEAD
     "description": "mas"
-=======
-    "description": null,
     "name": "manager: mas"
->>>>>>> 6658e1b3
   },
   {
     "color": "#bfdadc",
-<<<<<<< HEAD
     "description": "mpm"
-=======
-    "description": null,
     "name": "manager: mpm"
->>>>>>> 6658e1b3
   },
   {
     "color": "#bfdadc",
@@ -137,48 +101,28 @@
   },
   {
     "color": "#bfdadc",
-<<<<<<< HEAD
     "description": "pip"
-=======
-    "description": null,
     "name": "manager: pip"
->>>>>>> 6658e1b3
   },
   {
     "color": "#bfdadc",
-<<<<<<< HEAD
     "description": "snap"
-=======
-    "description": null,
     "name": "manager: snap"
->>>>>>> 6658e1b3
   },
   {
     "color": "#bfd4f2",
-<<<<<<< HEAD
     "description": "Linux"
-=======
-    "description": null,
     "name": "platform: Linux"
->>>>>>> 6658e1b3
   },
   {
     "color": "#bfd4f2",
-<<<<<<< HEAD
     "description": "Windows"
-=======
-    "description": null,
     "name": "platform: Windows"
->>>>>>> 6658e1b3
   },
   {
     "color": "#bfd4f2",
-<<<<<<< HEAD
     "description": "macOS"
-=======
-    "description": null,
     "name": "platform: macOS"
->>>>>>> 6658e1b3
   },
   {
     "color": "#d876e3",
