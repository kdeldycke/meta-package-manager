# -*- coding: utf-8 -*-
#
# Copyright (c) 2016-2018 Kevin Deldycke <kevin@deldycke.com>
#                         and contributors.
# All Rights Reserved.
#
# This program is Free Software; you can redistribute it and/or
# modify it under the terms of the GNU General Public License
# as published by the Free Software Foundation; either version 2
# of the License, or (at your option) any later version.
#
# This program is distributed in the hope that it will be useful,
# but WITHOUT ANY WARRANTY; without even the implied warranty of
# MERCHANTABILITY or FITNESS FOR A PARTICULAR PURPOSE.  See the
# GNU General Public License for more details.
#
# You should have received a copy of the GNU General Public License
# along with this program; if not, write to the Free Software
# Foundation, Inc., 59 Temple Place - Suite 330, Boston, MA  02111-1307, USA.

import re

import simplejson as json
from boltons.cacheutils import cachedproperty

from ..base import PackageManager
from ..platform import LINUX, MACOS, WINDOWS


class Pip(PackageManager):

    platforms = frozenset([MACOS, LINUX, WINDOWS])

    requirement = '>= 9.0.0'

    # Deny this manager to be tied to a CLI, as we only use this class as a
    # common skeleton for pip2 and pip3.
    cli_name = None

    def get_version(self):
        """ Fetch version from ``pip --version`` output."""
        output = self.run([self.cli_path, '--version'])
        if output:
            return output.split()[1]

    @cachedproperty
    def installed(self):
        """ Fetch installed packages from ``pip list`` output.

        Raw CLI output samples:

        .. code-block:: shell-session

            $ pip list --format=json | jq
            [
             {
                "version": "1.3",
                "name": "backports.functools-lru-cache"
              },
              {
                "version": "0.9999999",
                "name": "html5lib"
              },
              {
                "version": "2.8",
                "name": "Jinja2"
              },
              (...)
            ]
        """
        installed = {}

        output = self.run(
            [self.cli_path] + self.cli_args + ['list', '--format=json'])

        if output:
            for package in json.loads(output):
                package_id = package['name']
                installed[package_id] = {
                    'id': package_id,
                    'name': package_id,
                    'installed_version': package['version']}

        return installed

    def search(self, query):
        """ Fetch matching packages from ``pip search`` output.

        Raw CLI output samples:

        .. code-block:: shell-session

            $ pip search abc
            ABC (0.0.0)                 - UNKNOWN
            micropython-abc (0.0.1)     - Dummy abc module for MicroPython
            abc1 (1.2.0)                - a list about my think
            abcd (0.3.0)                - AeroGear Build Cli for Digger
            abcyui (1.0.0)              - Sorry ,This is practice!
            astroabc (1.4.2)            - A Python implementation of an
                                          Approximate Bayesian Computation
                                          Sequential Monte Carlo (ABC SMC)
                                          sampler for parameter estimation.
            collective.js.abcjs (1.10)  - UNKNOWN
            cosmoabc (1.0.5)            - Python ABC sampler
        """
        matches = {}

        output = self.run([self.cli_path] + self.cli_args + [
            'search', query])

        if output:
            regexp = re.compile(r'(\S+) \((.*?)\).*')
            for package in output.split('\n'):
                match = regexp.match(package)
                if match:
                    package_id, version = match.groups()
                    matches[package_id] = {
                        'id': package_id,
                        'name': package_id,
                        'latest_version': version,
                        'exact': self.exact_match(query, package_id)}

        return matches

    @cachedproperty
    def outdated(self):
        """ Fetch outdated packages from ``pip list --outdated`` output.

        Raw CLI output samples:

        .. code-block:: shell-session

            $ pip list --format=json --outdated | jq
            [
              {
                "latest_filetype": "wheel",
                "version": "0.7.9",
                "name": "alabaster",
                "latest_version": "0.7.10"
              },
              {
                "latest_filetype": "wheel",
                "version": "0.9999999",
                "name": "html5lib",
                "latest_version": "0.999999999"
              },
              {
                "latest_filetype": "wheel",
                "version": "2.8",
                "name": "Jinja2",
                "latest_version": "2.9.5"
              },
              {
                "latest_filetype": "wheel",
                "version": "0.5.3",
                "name": "mccabe",
                "latest_version": "0.6.1"
              },
              {
                "latest_filetype": "wheel",
                "version": "2.2.0",
                "name": "pycodestyle",
                "latest_version": "2.3.1"
              },
              {
                "latest_filetype": "wheel",
                "version": "2.1.3",
                "name": "Pygments",
                "latest_version": "2.2.0"
              }
            ]
        """
        outdated = {}

        output = self.run([self.cli_path] + self.cli_args + [
            'list', '--format=json', '--outdated'])

        if output:
            for package in json.loads(output):
                package_id = package['name']
                outdated[package_id] = {
                    'id': package_id,
                    'name': package_id,
                    'installed_version': package['version'],
                    'latest_version': package['latest_version']}

        return outdated

<<<<<<< HEAD
    def upgrade_cli(self, package_id=None):
        cmd = [self.cli_path] + self.cli_args
        cmd_args = ['install', '--upgrade']

        if package_id:
            cmd_args.append(package_id)

        return cmd + cmd_args
=======
    def upgrade_cli(self, package_id):
        return [
            self.cli_path] + self.cli_args + [
                'install', '--user', '--upgrade', package_id]
>>>>>>> 2a3dbacf

    def upgrade_all_cli(self):
        cmd = self.upgrade_cli()
        for package in self.outdated.values():
            cmd.append(str(package['name']))

        return cmd




class Pip2(Pip):

    name = "Python 2's Pip"
    cli_name = 'pip2'


class Pip3(Pip):

    name = "Python 3's Pip"
    cli_name = 'pip3'<|MERGE_RESOLUTION|>--- conflicted
+++ resolved
@@ -186,7 +186,6 @@
 
         return outdated
 
-<<<<<<< HEAD
     def upgrade_cli(self, package_id=None):
         cmd = [self.cli_path] + self.cli_args
         cmd_args = ['install', '--upgrade']
@@ -195,12 +194,6 @@
             cmd_args.append(package_id)
 
         return cmd + cmd_args
-=======
-    def upgrade_cli(self, package_id):
-        return [
-            self.cli_path] + self.cli_args + [
-                'install', '--user', '--upgrade', package_id]
->>>>>>> 2a3dbacf
 
     def upgrade_all_cli(self):
         cmd = self.upgrade_cli()
